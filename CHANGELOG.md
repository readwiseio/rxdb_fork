# Changelog

### X.X.X (comming soon)
<<<<<<< HEAD
Features:
   - Indexes can now be specified at the top-level of the schema-definition. [#1655](https://github.com/pubkey/rxdb/issues/1655)
=======

Other:
  - Improved performance of `QueryChangeDetection` by using [array-push-at-sort-position](https://github.com/pubkey/array-push-at-sort-position) instead of re-sorting the whole results of a query
  - Improved performance by removing unnecessary calls to deep-clone
>>>>>>> eab8e9b4

### 8.7.3 (10 November 2019)

Features:
  - Added `RxCollection.bulkInsert()`

Bugfixes:
  - Fix replication of migrated schemas in the server plugin

### 8.7.2 (24 October 2019)

Bugfixes:
  - GraphQL replication sometimes not pushes when a big amount of documents has been pulled before
  - Fixed typings of PouchdbReplicationOptions

Other:
  - Upgrade pouchdb to `7.1.1`
  - Refactor some internals

### 8.7.1 (18 October 2019)

Other:
  - Json-Import now uses `bulkDocs` for better performance
  - Refactored prototype merging so it can be optimised later
  - Moved some check into the check-plugin to optimize production build size
  - Refactor schema-validation-plugins since sub-path validation is no longer needed

### 8.7.0 (11 October 2019)

Features:
  - RxDB server can now be used with an existing express-app. [#1448](https://github.com/pubkey/rxdb/issues/1448) Thanks [@dstudzinski](https://github.com/dstudzinski)
  - Wrapped pouchdb conflict error into `RxError`

Other:
  - Fixed typings of `RxError` parameters
  - Fix GraphQL-example to propper use Websocket-Pub-Sub

### 8.6.0 (4 October 2019)
Migrated to typescript.

### 8.5.0-beta.3 (1 October 2019)

  - Fixed import of `@types/pouchdb-core` and `@types/pouchdb-find`

### 8.5.0-beta.2 (1 October 2019)

Bugfixes:
  - Fixed typings of `preCreateRxCollection` [#1533](https://github.com/pubkey/rxdb/issues/1533) Thanks [@yanshiyason](https://github.com/yanshiyason)

### 8.5.0-beta.1 (30 September 2019)

Migrated to typescript.

### 8.5.0 (18 September 2019)

Features:
  - Add ability to use `server` app as a part of bigger Express app [#1448](https://github.com/pubkey/rxdb/issues/1448) Thanks [@dstudzinski](https://github.com/dstudzinski)

Bugfixes:
  - custom server path not working on `server`-plugin [#1447](https://github.com/pubkey/rxdb/issues/1447) Thanks [@dstudzinski](https://github.com/dstudzinski)
  - Fix CORS headers when the request's credentials mode is 'include' [#1450](https://github.com/pubkey/rxdb/issues/1450) Thanks [@dstudzinski](https://github.com/dstudzinski)

Other:
  - Improved `QueryChangeDetection` to not run on irrelevant changes

### 8.4.0 (1 September 2019)

Bugfixes:
  - Fix imports of encryption-plugin to work with rollup [#1413](https://github.com/pubkey/rxdb/issues/1413) Thanks [@kenshyx](https://github.com/kenshyx)
  - Removed `express-pouchdb` from the dependencies [#884](https://github.com/pubkey/rxdb/issues/884)

### 8.3.1 (23 August 2019)

Features:
  - Added `RxQuery.doesDocumentDataMatch()` [read the docs](https://rxdb.info/rx-query.html#doesdocumentdatamatch)

Bugfixes:
  - Attachments not working in electron renderer with IndexedDb adapter [#1371](https://github.com/pubkey/rxdb/issues/1371) Thanks [@rixo](https://github.com/rixo)
  - json export/import not working when a document has attachments [#1396](https://github.com/pubkey/rxdb/pull/1396) Thanks [@rixo](https://github.com/rixo)

Other:
  - Improved performance of query-change-detection by reusing the result of `massageSelector`

### 8.3.0 (5 August 2019)

Features:
  - Added a plugin for [GraphQL-replication](https://rxdb.info/replication-graphql.html)

Bugfixes:
  - .populate() returns findOne() on empty string. This results in a random find [#1325](https://github.com/pubkey/rxdb/issues/1325) Thanks [@PVermeer](https://github.com/PVermeer)

### 8.2.1 (5 July 2019)

Features:
  - Add a [z-schema](https://github.com/zaggino/z-schema) validator plugin [#1157](https://github.com/pubkey/rxdb/pull/1157). Thanks [@phil-lgr](https://github.com/phil-lgr)

Bugfixes:
  - Collection change event was emitted before the actual change happened [#1225](https://github.com/pubkey/rxdb/pull/1225). Thanks [@milanpro](https://github.com/milanpro)

Typings:
  - ADD typings to access the `PouchSyncHandler` of `RxReplicationState`

### 8.2.0 (21 May 2019)

Bugfixes:
  - Vue devtools broke the application [#1126](https://github.com/pubkey/rxdb/issues/1126)

Typings:
  - `RxDocument.getAttachment()` and `RxDocument.allAttachments()` did not return promises
  - ADD RxJsonSchema<T> generic for better TypeScript experience

### 8.1.0 (22 April 2019)

Bugfixes:
  - Server-plugin did not work with absolute paths and leveldb
  - Vue threw `get is not a function` when a RxDocument was added to a component's state
  - `RxDocument.allAttachments()` did throw an error when the document has no `RxAttachment`
  - `RxDocument.toJSON(false)` does no longer return the `_attachments` attribute

### 8.0.7 (6 April 2019)

Bugfixes:
  - Fix creating a collection mutates to arguments object [#939](https://github.com/pubkey/rxdb/pull/939)
  - Fix not having optional encrypted fields in a document throws an error [#917](https://github.com/pubkey/rxdb/issues/917)

### 8.0.6 (20 March 2019)

Features:
  - `RxDocument().toJSON()` can be called with `.toJSON(false)` and then returns not `_rev` attribute

Bugfixes:
  - (typings) Fix `additionalProperties: boolean` is allowed for nested objects
  - (typings) Fix `RxQuery().toJSON()'` was missing

### 8.0.5 (7 February 2019)

Bugfixes:
  - Calling `remove()` on a deleted RxDocument should return a rejected promise [#830](https://github.com/pubkey/rxdb/issues/830)
  - Passing `auto_compaction` to a collection did not work [via gitter](https://gitter.im/pubkey/rxdb?at=5c42f3dd0721b912a5a4366b)
  - `util` missing in react-native [#890](https://github.com/pubkey/rxdb/pull/890)

### 8.0.4 (13 November 2018)

Bugfixes:
  - Updated the dependencies with some bugfixes

### 8.0.3 (29. October 2018)

Bugfixes:
  - Reopening a database after using the wrong password did not work [#837](https://github.com/pubkey/rxdb/issues/837)

### 8.0.2 (7. October 2018)

Features:
  - Allow to use `_id` as primary field [#824](https://github.com/pubkey/rxdb/pull/824). Thanks [@will118](https://github.com/will118)

Bugfixes:
  - `RxDB.removeDatabase()` did not return a Promise [#822](https://github.com/pubkey/rxdb/pull/822). Thanks [@will118](https://github.com/will118)

### 8.0.1 (21. September 2018)

Bugfixes:
  - Does not compile in TypeScript with strict flag enabled [#448](https://github.com/pubkey/rxdb/issues/448)

### 8.0.0 (18. September 2018) BREAKING [read the announcement](./orga/releases/8.0.0.md)

Breaking:
  - Upgraded to [pouchdb 7.0.0](https://pouchdb.com/2018/06/21/pouchdb-7.0.0.html)
  - `disableKeyCompression` is renamed to `keyCompression` which defaults to `false`
  - `RxDatabase.collection()` now only accepts the json-schema as schema-attribute
  - It is no longer allowed to set required fields via `required: true`, use `required: ['myfield']` in compliance with the jsonschema standard
  - QueryChangeDetection is not enabled in the RxDatabase-options `queryChangeDetection: true`
  - Setters and `save()` are only callable on temporary documents
  - Removed `RxDocument.synced$` and `RxDocument.resync()`
  - Middleware-Hooks now have `plainJson` as first parameter and `RxDocument`-instance as second
  - Typings have been modified, [see](./docs-src/tutorials/typescript.md)
  - `postCreateRxDocument`-hooks will not be awaited if they are async

Features:
  - Added `RxDocument.atomicSet()`
  - Added `RxCollection.awaitPersistence()` for in-memory-collections
  - Added `RxReplicationState.denied$` [#763](https://github.com/pubkey/rxdb/issues/763)
  - Added option for CORS to server-plugin
  - `this`-scope of collection-hooks are bound to the collection itself [#788](https://github.com/pubkey/rxdb/issues/788)
  - All methods of `RxDocument` are bound to the instance [#791](https://github.com/pubkey/rxdb/issues/791)
  - Added `RxReplicationState.alive$`, [see](./docs-src/replication.md#alive). Thanks [@rafamel](https://github.com/rafamel)

Bugfixes:
  - checkAdapter doesn't cleanup test databases [#714](https://github.com/pubkey/rxdb/issues/714)
  - inMemory collections don't implement static methods [#744](https://github.com/pubkey/rxdb/issues/744)
  - inMemory collections do not sync up removals [#754](https://github.com/pubkey/rxdb/issues/754)
  - Ensure `final` fields cannot be changed on `RxDocument.atomicUpdate()` and `RxDocument.update()`
  - Fixed a missing dependency on the server-plugin

Other:
  - cross-instance communication is now done with https://github.com/pubkey/broadcast-channel (way better performance)
  - Upgrade to eslint 5 (no more babel-eslint)
  - Upgrade to babel7
  - Refactored `plugins/replication/.watchForChanges()` to fix sometimes-breaking-test with `RxReplicationState.complete$`
  - Split `RxCollection.watchForChanges()` into own plugin
  - Refactored `RxQuery`


### 7.7.1 (August 1, 2018)

Bugfixes:
  - newRxError is not a constructor [#719](https://github.com/pubkey/rxdb/issues/719) thanks [@errorx666](https://github.com/errorx666)
  - Collection name validation is too strict [#720](https://github.com/pubkey/rxdb/issues/720) thanks [@errorx666](https://github.com/errorx666)
  - Field names can't be one character long [#717](https://github.com/pubkey/rxdb/issues/717) thanks [@errorx666](https://github.com/errorx666)
  - Invalid value persists in document after failed update [#734](https://github.com/pubkey/rxdb/issues/734) thanks [@rybaczewa](https://github.com/rybaczewa)

Other
  - Moved `@types/core-js` to dev-dependencies [#712](https://github.com/pubkey/rxdb/issues/712)
  - Added more example the the RxQuery-Docs [#740](https://github.com/pubkey/rxdb/pull/740) thanks [@Celludriel](https://github.com/Celludriel)

### 7.7.0 (July 6, 2018)


Bugfixes:
  - Indexes do not work in objects named "properties" [#697](https://github.com/pubkey/rxdb/issues/697)
  - Wrong pouch-location when folderpath used for collection [#677](https://github.com/pubkey/rxdb/issues/677)
  - Mutating a result-array from `RxQuery.exec()` or `RxQuery.$` does not affect future calls [#698#issuecomment-402604237](https://github.com/pubkey/rxdb/issues/698#issuecomment-402604237)

Other:
  - Updated Angular-Example to 6.0.5 Thanks [@fuerst](https://github.com/fuerst)

### 7.6.1 (May 26, 2018)

Bugfixes:
  - Unhandled promise rejection with DOMException [#644](https://github.com/pubkey/rxdb/issues/644)
  - Prevent bug with replication of internal pouchdb's [#641](https://github.com/pubkey/rxdb/pull/641)
  - LocalDocument observe on field not working [#661](https://github.com/pubkey/rxdb/issues/661)
  - Skip defining getter and setter when property not defined in schema [#646](https://github.com/pubkey/rxdb/pull/646)
  - (typings) Fix `type: 'object'` not correctly recognized (via gitter at 2018 Mai 22 19:20)

### 7.6.0 (May 12, 2018)

Bugfixes:
  - Query cache is not being invalidated by replication [#630](https://github.com/pubkey/rxdb/issues/630)

Other:
  - Updated to rxjs 6.0.0
  - Added integration tests for couchdb

### 7.5.1 (May 3, 2018)

Bugfixes:
  - Indexes are no longer required thx [@gvuyk](https://github.com/gvuyk) [#620](https://github.com/pubkey/rxdb/issues/620)

Other:
  - Fixed typings for `additionalProperties` in schemas
  - Added performance-tests
  - Removed workarround for [pouchdb#6733](https://github.com/pouchdb/pouchdb/issues/6733)

Typings:
  - Added optional type for ORM-Methods

### 7.5.0 (April 24, 2018)

Features:
  - Added `RxCollection.insert$`, `RxCollection.update$`, `RxCollection.remove$` [read the docs](https://rxdb.info/rx-collection.html#observe-)

Other:
  - Added `dangerousRemoveCollectionInfo()` for migrations over rxdb-versions.
  - Improved typings for `RxChangeEvent`

### 7.4.4 (April 18, 2018)

Bugfixes:
  - Wrong index used when no sort specified [#609](https://github.com/pubkey/rxdb/issues/609)

Other:
  - Improved typings of `RxChangeEvent` thx [@hubgit](https://github.com/hubgit)

### 7.4.3 (April 7,2018)

Bugfixes:
  - Sort by sub object is not working [#585](https://github.com/pubkey/rxdb/issues/585)
  - Encrypted attachments not working inside of electron-renderer [#587](https://github.com/pubkey/rxdb/issues/587)
  - Schema fails with sub-sub-index [#590](https://github.com/pubkey/rxdb/issues/590)
  - Default value not applied when the stored value is `undefined` [#596](https://github.com/pubkey/rxdb/issues/596)

### 7.4.2 (March 22, 2018)

Bugfixes:
  - Wrong typings with custom build [#576](https://github.com/pubkey/rxdb/issues/576)

Features:
  - Add option to add pouchSettings to all pouchdb-instances [#567](https://github.com/pubkey/rxdb/pull/567) Thx [@EugeniaM](https://github.com/EugeniaM)

### 7.4.1 (March 11, 2018)

Bugfixes:
  - Remove preinstall-script [#558](https://github.com/pubkey/rxdb/issues/558) thx [@adam-lebon](https://github.com/adam-lebon)

### 7.4.0 (March 9, 2018)

Features:
  - Added `RxDatabase.server()` to quickly spawn couchdb-compatibe endpoint out of RxDB. Read [this](https://pubkey.github.io/rxdb/custom-build.html#server)
  - Use `CustomIdleQueue` for atomic updates to enable [#494](https://github.com/pubkey/rxdb/issues/494)

Bugfixes:
  - Default ignored when `0` [#528](https://github.com/pubkey/rxdb/pull/528) thx [@gvuyk](https://github.com/gvuyk)

### 7.3.3 (February 4, 2018)

Other:
  - Update to pouchdb version 6.4.3
  - Improve performance by using the profiler
  - Added typings for internal `pouchdb`-instance

### 7.3.2 (January 25, 2018)

Features:
  - Upgraded to pouchdb 6.4.2. [Read this](https://pouchdb.com/2018/01/23/pouchdb-6.4.2.html)

Typings:
  - Fix `RxCollection.findOne()` can return `null`

Other:
  - Improved [react-native-example](https://github.com/pubkey/rxdb/tree/master/examples/react-native) thx [@Darkbladecr](https://github.com/Darkbladecr)

### 7.3.1 (January 3, 2018)

Bugfixes:
  - Allow `number`-fields as index [#438](https://github.com/pubkey/rxdb/pull/438)
  - Ensure typescript `strict: true` works [#448](https://github.com/pubkey/rxdb/issues/448)

### 7.3.0 (December 18, 2017)

Features:
  - Added [ajv-validate](https://pubkey.github.io/rxdb/custom-build.html#ajv-validate)-plugin. Thx [@rybaczewa](https://github.com/rybaczewa)

Bugfixes:
  - inMemory() throws error when using primary-key [#401](https://github.com/pubkey/rxdb/issues/401)

Other:
  - Update to pouchdb [6.4.0](https://pouchdb.com/2017/12/16/pouchdb-6.4.0.html)
  - Optimize socket-pull by comparing internal last-change-time
  - do not hide fields with `value: undefined` in error-message [#403](https://github.com/pubkey/rxdb/issues/403)

## 7.2.0 (December 7, 2017)

Warning:
  - Removed automatic import of `pouchdb-adapter-memory` for in-memory-collections. Read [this](https://pubkey.github.io/rxdb/in-memory.html)

Features:
  - Added [options-parameter](https://pubkey.github.io/rxdb/plugins.html#options)
  - Added `postCreateRxDocument` [plugin-hook](https://github.com/pubkey/rxdb/blob/master/src/hooks.js)
  - Added [no-validate-plugin](https://pubkey.github.io/rxdb/custom-build.html#no-validate)
  - Added typings for `RxPlugin`

Bugfixes:
  - Query-Cache not used when declaring queries without mango-chain

Other:
  - Do not throw errors if the same plugin is added multiple times
  - Allow getting the collection via `RxDatabase().collection(name: string)`
  - Allow recreating the collection with different schema, if it has no documents
  - Split out error-messages into separate [own plugin](https://pubkey.github.io/rxdb/custom-build.html#error-messages)

## 7.1.1 (November 27, 2017)

Bugfixes:
  - Error on key-compression when nested value is null
  - Fix typings of `RxDocument.putAttachment()`

## 7.1.0 (November 22, 2017)

Other:
  - Reduced build-size by using [rxjs-lettable-operators](https://github.com/ReactiveX/rxjs/blob/master/doc/lettable-operators.md). Read [this](https://github.com/pubkey/rxdb/blob/master/docs-src/install.md#rxjs) if you have problems.
  - Improved typings [#368](https://github.com/pubkey/rxdb/pull/368) thx [@FlorianKoerner](https://github.com/FlorianKoerner)

## 7.0.1 (November 14, 2017)

Bugfixes:
  - Include `pouchdb-adapter-memory` as dependency [#365](https://github.com/pubkey/rxdb/issues/365)

## 7.0.0 (November 14, 2017)

Breaking:
  - Renamed `ingoreDuplicate` to `ingoreDuplicate` [#314](https://github.com/pubkey/rxdb/issues/314)
  - Improved typings [#329](https://github.com/pubkey/rxdb/pull/329) by [@ihadeed](https://github.com/ihadeed)

Features:
  - Added [attachments](https://pubkey.github.io/rxdb/rx-attachment.html)
  - Added [final fields](https://pubkey.github.io/rxdb/rx-schema.html#final)
  - Added [inMemory](https://pubkey.github.io/rxdb/in-memory.html)-collections
  - Added [local documents](https://pubkey.github.io/rxdb/rx-local-document.html)

Bugfixes:
  - Added error-message when you json-import on a non-existing collection [#319](https://github.com/pubkey/rxdb/issues/319)
  - Allow windows-foldernames (with backslash) as collection-name [343](https://github.com/pubkey/rxdb/issues/343)

Other:
  - Split out idle-queue into own [npm-module](http://npmjs.com/package/custom-idle-queue)
  - Enfore usage of strict-equality via eslint

## 6.0.1 (September 20, 2017)

- Fix `core is not defined` [#296](https://github.com/pubkey/rxdb/issues/296)

## 6.0.0 (September 19, 2017) BREAKING

Breaking:    
  - Filenames are now kebab-case
  - `pouchdb-replication`-plugin is now imported by default, do not import it by your own.
  - `RxDB.create()` throws if you create the same database twice. (You can use [ignoreDuplicate](https://pubkey.github.io/rxdb/rx-database.html#ignoreduplicate))

Features:
  - Added [RxDatabase.requestIdlePromise()](https://pubkey.github.io/rxdb/rx-database.html#requestidlepromise)
  - Added [RxDB.checkAdapter()](https://pubkey.github.io/rxdb/rx-database.html#checkadapter)
  - Added [ignoreDuplicate](https://pubkey.github.io/rxdb/rx-database.html#ignoreduplicate)-parameter to `RxDB.create()`

Custom-Build:
  - Custom-build is now out of beta
  - If you use a custom-build, you have to change the import-paths. See [custom-build](https://pubkey.github.io/rxdb/custom-build.html)
  - Replication is now its own module [see](https://pubkey.github.io/rxdb/custom-build.html#replication)
  - Json import/exportis now its own module [see](https://pubkey.github.io/rxdb/custom-build.html#json-dump)

Bugfixes:
  - Allow null-selector [#267](https://github.com/pubkey/rxdb/issues/267)
  - `RxQuery.exec()` throws when out of change-event-buffer-bounds [#278](https://github.com/pubkey/rxdb/issues/278)
  - Fix deprecated warning that sometimes occurs with indexeddb-adapter `db.type()`
  - Add fallback to leader-election when [unload](https://github.com/pubkey/unload) not works (mostly when you use RxDB inside of an iFrame)

Other:
  - Use `RxError`-class to throw Custom errors with the `parameters`-attribute
  - Optimize leader-election to not waste resources when many tabs open
  - Optimize schema-parsing when multiple collections have the same schema
  - Reduced build-size by only using async/await if it makes sense
  - Pre-Parse schema to validator when [requestIdleCallback](https://developer.mozilla.org/de/docs/Web/API/Window/requestIdleCallback) available
  - Optimize socket-cleanup by using `requestIdlePromise`
  - Added plugin-hook for `preCreatePouchDb`

## 5.3.0 (August 25, 2017)

Features:
  - Added [custom builds](https://pubkey.github.io/rxdb/custom-build.html)
  - Added [plugin-support](https://pubkey.github.io/rxdb/plugins.html)
  - Added default exports. Use `import RxDB from 'rxdb'` instead of `import * as RxDB from 'rxdb'`

Bugfixes:
  - `RxQuery.or()` did not work with KeyCompression [#252](https://github.com/pubkey/rxdb/issues/252)

## 5.2.1 (July 17, 2017)

Quickfix because of new [pouchdb-import](https://github.com/pouchdb/pouchdb/issues/6603#issuecomment-315867346)

## 5.2.0 (July 17, 2017)

Features:
  - Added [RxCollection.atomicUpsert](https://pubkey.github.io/rxdb/rx-collection.html#atomicupsert)
  - Added [default values](https://pubkey.github.io/rxdb/rx-schema.html#default)
  - Added generic typings so it's easier to be extended [see](https://github.com/pubkey/rxdb/blob/master/examples/angular2/app/src/RxDB.d.ts)

Other:
  - Split out test-util into its own npm-module [async-test-util](https://github.com/pubkey/async-test-util)
  - Upgrade to pouchdb version [6.3.4](https://github.com/pouchdb/pouchdb/releases/tag/6.3.4)

Bugfixes:
  - Settings values to `null` did not work on temporaryDocuments [#215](https://github.com/pubkey/rxdb/issues/215)
  - `RxDocument.atomicUpdate()` did not run when reusing after a while
  - `RxQuery.toString()` was sometimes not predictable

**WARNING**: If you use RxDB with angular2||zone.js, you might have the error [_global is not defined](https://github.com/angular/zone.js/issues/835). Wait for the next zone.js release before updating RxDB.


## 5.1.0 (July 10, 2017)

Features:
  - Added instanceOf-checks

Bugfixes:
  - AutoMigrated caused infinity-loop [#212](https://github.com/pubkey/rxdb/issues/212)
  - Minor bugs on the typings

Other:
  - Use [requestIdleCallback](https://developer.mozilla.org/de/docs/Web/API/Window/requestIdleCallback) on non-prio-tasks for better performance on browsers
  - Optimise socket-pull-intervall to not waste resources on slow devices
  - split out test-util from util to optimize build-size
  - remove lodash completely

## 5.0.0 (June 20, 2017) BREAKING

Features:
  - Added `RxDocument.atomicUpdate()` [docs](https://pubkey.github.io/rxdb/rx-document.html#atomicUpdate)
  - Added `RxCollection.remove()` [docs](https://pubkey.github.io/rxdb/rx-collection.html#clear)
  - Added `RxDatabase.remove()` [docs](https://pubkey.github.io/rxdb/rx-database.html#remove)
  - Added options for `RxCollection.sync()`: direction and pouchdb-replication-settings [docs](https://pubkey.github.io/rxdb/rx-collection.html#sync)
  - Added query-param for `RxCollection.sync()` to allow selector-based replication [docs](https://pubkey.github.io/rxdb/rx-collection.html#sync)
  - Added TemporaryDocuments `RxCollection.newDocument()` [docs](https://pubkey.github.io/rxdb/rx-collection.html#newDocument)

Breaking:
  - `postCreate`-hooks can no longer be async
  - `RxCollection.sync()` completely changed [docs](https://pubkey.github.io/rxdb/replication.html)

Other:
  - Added .babelrc to .npmignore
  - Added build-tests to travis

## 4.1.0 (June 7, 2017)

Features:
  - Added `postCreate`-[hook](https://pubkey.github.io/rxdb/middleware.html#postCreate) [#165](https://github.com/pubkey/rxdb/issues/165)
  - Added `RxQuery.update()` and `RxDocument.update()` [#143](https://github.com/pubkey/rxdb/issues/143) Thanks [@lgandecki](https://github.com/lgandecki)

Bugfixes:
  - QueryCache returns old RxQuery when `.regex()` is used [#190](https://github.com/pubkey/rxdb/issues/190)
  - `RxDocument.resync()` was broken [174](https://github.com/pubkey/rxdb/issues/174)

Other:
  - Throw error if `RxQuery.sort()` runs on field which is not in the schema [#146](https://github.com/pubkey/rxdb/issues/146)
  - extract `watchForChanges` to allow custom sync-operations [#197](https://github.com/pubkey/rxdb/pull/197)
  - Added [travis-ci](https://travis-ci.org/)

## 4.0.2 (May 17, 2017)

Bugfixes:
  - Ensure es6-build does not contain es7-features
  - Ensure everything works after using UglifyJs

## 4.0.1 (May 17, 2017)

Bugfixes:
  - `jsnext:main` and `module` now point to es6 instead of es7-stage-0 [commit](https://github.com/pubkey/rxdb/commit/d3a14cc417b04e32e2c534908dc62b0bcd654a5f) [issue](https://github.com/pubkey/rxdb/issues/172)
  - Sort on primary fails without non-id primary [commit](https://github.com/pubkey/rxdb/commit/59143a61530069f6e90ae203019d494d507330e9)
  - QueryChangeDetection breaks on no-resort-optimisation [commit](https://github.com/pubkey/rxdb/commit/c7f9b3e601d0bfbbde3ee410f00b017b4490dded)

## 4.0.0 (May 5, 2017) BREAKING

Breaking:
  - RxQuery's are now [immutable](https://pubkey.github.io/rxdb/rx-query.html#notice-rxquerys-are-immutable)
  - RxQuery.$ does not emit `null` when running
  - RxQuery will sort by primary (ASC) as default

Features:
  - Added [QueryChangeDetection](https://pubkey.github.io/rxdb/query-change-detection.html) (in **beta**, disabled by default)

Other:
  - upgraded to pouchdb [v6.2.0](https://pouchdb.com/2017/04/20/pouchdb-6.2.0.html)
  - re-executing queries while nothing happend to the collection, is now fetched


## 3.0.8 (April 20, 2017)

Bugfixes:
  - `findOne().$` did not have `limit:1`
  - `findOne(string).$` streams all documents when `_id` as primary

## 3.0.7 (April 10, 2017)

Bugfixes:
  - Fixed es6-imports for webpack-builds

## 3.0.6 (March 29, 2017)

Features:
  - [Population](https://pubkey.github.io/rxdb/population.html) can now be done on arrays

Other:
  - improved typings

## 3.0.5 (March 21, 2017)

Bugfixes:
  - overwrites default selector on `RxQuery.sort()`

Other:
  - Refactor RxQuery for better performance
  - Refactor mquery for smaller build
  - More tests for RxQuery

## 3.0.4 (March 12, 2017)

Bugfixes:
  - Vuejs runs populate-getter on changedetection [#75](https://github.com/pubkey/rxdb/issues/75)
  - `isDeepEqual` does not work correctly for Arrays [#76](https://github.com/pubkey/rxdb/issues/76)
  - wrong `storageEngine` in the typings

## 3.0.3 (March 6, 2017)

Features:
  - Added RxDocument.[deleted](https://pubkey.github.io/rxdb/rx-document.html#get-deleted)
  - Added RxDocument.[synced](https://pubkey.github.io/rxdb/rx-document.html#get-synced)
  - moved from [jsonschema](https://www.npmjs.com/package/jsonschema) to [is-my-json-valid](https://www.npmjs.com/package/is-my-json-valid)

Bugfixes:
  - No error on sync when remote document is deleted [680f75bfcbda3f71b6ba0a95ceecdc6b6f30ba58](https://github.com/pubkey/rxdb/commit/680f75bfcbda3f71b6ba0a95ceecdc6b6f30ba58)

## 3.0.2 (March 2, 2017)

Bugfixes:
  - compound-index not being created [#68](https://github.com/pubkey/rxdb/issues/68)

## 3.0.1 (March 2, 2017)

Bugfixes:
  - new document does not get new state on remove-reinsert [#66](https://github.com/pubkey/rxdb/issues/66)

## 3.0.0 (February 27, 2017) BREAKING

Features:
  - added [DataMigration](https://pubkey.github.io/rxdb/data-migration.html)
  - added [ORM/DRM](https://pubkey.github.io/rxdb/orm.html)-capabilities
  - added [RxQuery.remove()](https://pubkey.github.io/rxdb/rx-query.html)
  - added [Population](https://pubkey.github.io/rxdb/population.html)
  - added [RxDocument.deleted$](https://pubkey.github.io/rxdb/rx-document.html#deleted)
  - added [RxDocument.synced$](https://pubkey.github.io/rxdb/rx-document.html#synced)
  - added [RxDocument.resnyc()](https://pubkey.github.io/rxdb/rx-document.html#resync)
  - added [RxCollection.upsert()](https://pubkey.github.io/rxdb/rx-document.html#synced)
  - non-top-level-indexes are now allowed
  - `RxQuery.sort()` now works on non-top-level-indexes

Bugfixes:
  - running `RxDocument().save()` twice did not work

Breaking:
  - Collection-names must match `^[a-z][a-z0-9]*$` Fixes [#45](https://github.com/pubkey/rxdb/issues/45)
  - RxDB.create has new api with destructuring [see](https://pubkey.github.io/rxdb/rx-database.html)
  - RxDatabase.collection() has new api with destructuring [see](https://pubkey.github.io/rxdb/rx-database.html)
  - schema-fieldnames must match the regex: `^[a-zA-Z][[a-zA-Z0-9_]*]?[a-zA-Z0-9]$`
  - `RxDatabase.collection()` only to create collection, use `myDatabase.heroes` to get existing one
  - `RxDB.create()` multiInstance is now true by default
  - `rxjs` and `babel-polyfill` are now peerDependencies

## 2.0.5 (February 25, 2017)

Features:
  - possibility to add `pouchSettings` when creating a collection
  - typings compatible with `noImplicitAny` Typescript projects

## 2.0.4 (February 12, 2017)

Bugfixes:
  - top-level array of document not working [#50](https://github.com/pubkey/rxdb/issues/50)
  - event on document.remove() not fired at query-obserable [#52](https://github.com/pubkey/rxdb/issues/52)

## 2.0.3 (January 31, 2017)

Features:
  - save full schema in internal database once

Bugfixes:
  - Throw when .findOne() is called with number or array
  - ADD babel-polyfill to dependencies [#40](https://github.com/pubkey/rxdb/issues/40)

## 2.0.2 (January 27, 2017)

Bugfixes:
  - Throw when .regex() is used on primary

## 2.0.1 (January 26, 2017)

Refactor:
  - Because IE11 does not support the Proxy-Object, [defineGetter/Setter](https://developer.mozilla.org/de/docs/Web/JavaScript/Reference/Global_Objects/Object/__defineGetter__) is now used
  - Tests now run in all installed browsers

Bugfixes:
  - Fixed tests for IE11


## 2.0.0 (January 23, 2017) BREAKING

Features:
  - key-compression for better space-usage

Breaking:
  - schema-objects are now normalized (order alphabetic) before hashing
  - RxQuery.select() is removed since it has no better performance than getting the whole document
  - RxChangeEvent on sockets do no longer contain the documents-data for performance-reason
  - RxQuery.$ only emits when the result actually changes [#31](https://github.com/pubkey/rxdb/issues/31)

Bugfixes:
  - console.dir on RxDocument now works

## 1.7.7 (January 13, 2017)

Features:
  - add [Proxy-wrapping arround RxDocument](https://pubkey.github.io/rxdb/rx-document.html)

## 1.6.7 (January 11, 2017)

Features:
  - add [middleware-hooks](https://pubkey.github.io/rxdb/middleware.html)

## 1.5.6 (December 22, 2016)

Bugfixes:
  - direct import 'url'-module for react native

## 1.5.5 (December 20, 2016)

Features:
  - refactor socket to save db-io
  - wrap BroadcastChannel-API
  - added [leader-election](https://pubkey.github.io/rxdb/leader-election.html)
  - sync() will only start if db is leader

Bugfixes:
  - cleanup all databases after tests
  - remove broken builds from dist-folder<|MERGE_RESOLUTION|>--- conflicted
+++ resolved
@@ -1,15 +1,12 @@
 # Changelog
 
 ### X.X.X (comming soon)
-<<<<<<< HEAD
 Features:
    - Indexes can now be specified at the top-level of the schema-definition. [#1655](https://github.com/pubkey/rxdb/issues/1655)
-=======
 
 Other:
   - Improved performance of `QueryChangeDetection` by using [array-push-at-sort-position](https://github.com/pubkey/array-push-at-sort-position) instead of re-sorting the whole results of a query
   - Improved performance by removing unnecessary calls to deep-clone
->>>>>>> eab8e9b4
 
 ### 8.7.3 (10 November 2019)
 
