--- conflicted
+++ resolved
@@ -105,8 +105,7 @@
     };
 }
 
-<<<<<<< HEAD
-export function getCompressionStateByStorageInstance(
+export function getCompressionStateByRxJsonSchema(
     schema: RxJsonSchema<any>
 ): CompressionState {
     let state = COMPRESSION_STATE_BY_SCHEMA.get(schema);
@@ -120,15 +119,6 @@
 
         state = createCompressionState(schema);
         COMPRESSION_STATE_BY_SCHEMA.set(schema, state);
-=======
-export function getCompressionStateByRxJsonSchema(
-    jsonSchema: RxJsonSchema<any>
-): CompressionState {
-    let state = COMPRESSION_STATE_BY_SCHEMA.get(jsonSchema);
-    if (!state) {
-        state = createCompressionState(jsonSchema);
-        COMPRESSION_STATE_BY_SCHEMA.set(jsonSchema, state);
->>>>>>> 0b43139a
     }
     return state;
 }
@@ -162,18 +152,6 @@
                 );
                 input.mangoQuery = compressedQuery as any;
             }
-<<<<<<< HEAD
-            const compressionState = getCompressionStateByStorageInstance(
-                rxQuery.collection.schema.jsonSchema
-            );
-
-            const compressedQuery = compressQuery(
-                compressionState.table,
-                mangoQuery as any
-            );
-            input.mangoQuery = compressedQuery as any;
-=======
->>>>>>> 0b43139a
         },
         preCreateRxStorageInstance: {
             after: (params) => {
@@ -198,14 +176,6 @@
                     params.doc
                 );
             }
-<<<<<<< HEAD
-            const state = getCompressionStateByStorageInstance(params.rxQuery.collection.schema.jsonSchema);
-            params.doc = compressObject(
-                state.table,
-                params.doc
-            );
-=======
->>>>>>> 0b43139a
         },
         preSortComparator: {
             after: (params) => {
@@ -222,30 +192,8 @@
                     params.docB
                 );
             }
-<<<<<<< HEAD
-            const state = getCompressionStateByStorageInstance(params.rxQuery.collection.schema.jsonSchema);
-            params.docA = compressObject(
-                state.table,
-                params.docA
-            );
-            params.docB = compressObject(
-                state.table,
-                params.docB
-            );
-        },
-        preWriteToStorageInstance(params: {
-            collection: RxCollection<any, {}, {}, {}>;
-            doc: any;
-        }) {
-            if (!params.collection.schema.jsonSchema.keyCompression) {
-                return;
-            }
-            const state = getCompressionStateByStorageInstance(params.collection.schema.jsonSchema);
-
-=======
         },
         preWriteToStorageInstance: {
->>>>>>> 0b43139a
             /**
              * Must run as last because other plugin hooks
              * might no longer work when the key-compression
@@ -290,20 +238,12 @@
                     return;
                 }
                 const state = getCompressionStateByRxJsonSchema(params.schema);
-                
+
                 params.doc = decompressObject(
                     state.table,
                     params.doc
                 );
             }
-<<<<<<< HEAD
-            const state = getCompressionStateByStorageInstance(params.collection.schema.jsonSchema);
-            params.doc = decompressObject(
-                state.table,
-                params.doc
-            );
-=======
->>>>>>> 0b43139a
         }
     }
 };